import os
import sys
import errno
import importlib
import contextlib

from maya import cmds, OpenMaya
import maya.utils
import maya.api.OpenMaya as om
from pyblish import api as pyblish

from . import lib, compat
from ..lib import logger, find_submodule
from .. import api
from ..tools import workfiles
from ..vendor.Qt import QtCore, QtWidgets

from ..pipeline import AVALON_CONTAINER_ID

# Backwards compatibility
load = compat.load
update = compat.update
remove = compat.remove
create = compat.create

self = sys.modules[__name__]
self._menu = "avalonmaya"  # Unique name of menu
self._events = dict()  # Registered Maya callbacks
self._parent = None  # Main Window
self._ignore_lock = False

AVALON_CONTAINERS = ":AVALON_CONTAINERS"
IS_HEADLESS = not hasattr(cmds, "about") or cmds.about(batch=True)


def install():
    """Install Maya-specific functionality of avalon-core.

    This function is called automatically on calling `api.install(maya)`.

    """

    # Inherit globally set name
    self._menu = api.Session["AVALON_LABEL"] + "menu"

    _register_callbacks()
    _register_events()
    _set_project()

    # Check if maya version is compatible else fix it, Maya2018 only
    # Should be run regardless of batch mode
    compat.install()

    if not IS_HEADLESS:
        _install_menu()

    pyblish.register_host("mayabatch")
    pyblish.register_host("mayapy")
    pyblish.register_host("maya")


def _set_project():
    """Sets the maya project to the current Session's work directory.

    Returns:
        None

    """
    workdir = api.Session["AVALON_WORKDIR"]

    try:
        os.makedirs(workdir)
    except OSError as e:
        # An already existing working directory is fine.
        if e.errno == errno.EEXIST:
            pass
        else:
            raise

    cmds.workspace(workdir, openWorkspace=True)


def get_main_window():
    """Acquire Maya's main window"""
    if self._parent is None:
        self._parent = {
            widget.objectName(): widget
            for widget in QtWidgets.QApplication.topLevelWidgets()
        }["MayaWindow"]
    return self._parent


def uninstall():
    """Uninstall Maya-specific functionality of avalon-core.

    This function is called automatically on calling `api.uninstall()`.

    """

    _uninstall_menu()

    pyblish.deregister_host("mayabatch")
    pyblish.deregister_host("mayapy")
    pyblish.deregister_host("maya")


def _install_menu():
    from ..tools import (
        projectmanager,
        creator,
        loader,
        publish,
<<<<<<< HEAD
        sceneinventory,
        libraryloader,
        contextmanager
=======
        sceneinventory
>>>>>>> dd5aca62
    )

    from . import interactive

    _uninstall_menu()

    def deferred():
        cmds.menu(self._menu,
                  label=api.Session["AVALON_LABEL"],
                  tearOff=True,
                  parent="MayaWindow")

        # Create context menu
        context_label = "{}, {}".format(
            api.Session["AVALON_ASSET"],
            api.Session["AVALON_TASK"]
        )

        cmds.menuItem(
            "currentContext",
            label=context_label,
            parent=self._menu,
            enable=False
        )

        cmds.setParent("..", menu=True)

        cmds.menuItem(divider=True)

        # Create default items
        cmds.menuItem("Create...",
                      command=lambda *args: creator.show(parent=self._parent))

        cmds.menuItem("Load...",
                      command=lambda *args: loader.show(parent=self._parent,
                                                        use_context=True))

        cmds.menuItem("Publish...",
                      command=lambda *args: publish.show(parent=self._parent),
                      image=publish.ICON)

        cmds.menuItem("Manage...",
                      command=lambda *args: sceneinventory.show(
                          parent=self._parent))

        cmds.menuItem("Library...", command=lambda *args: libraryloader.show(
            parent=self._parent)
        )

        cmds.menuItem(divider=True)

        cmds.menuItem("Work Files", command=launch_workfiles_app)

        system = cmds.menuItem("System",
                               label="System",
                               tearOff=True,
                               subMenu=True,
                               parent=self._menu)

        cmds.menuItem("Project Manager",
                      command=lambda *args: projectmanager.show(
                        parent=self._parent))

        cmds.menuItem("Reinstall Avalon",
                      label="Reinstall Avalon",
                      subMenu=True,
                      parent=system)

        cmds.menuItem("Confirm", command=reload_pipeline)

        cmds.setParent(self._menu, menu=True)

        cmds.menuItem("Reset Frame Range",
                      command=interactive.reset_frame_range)
        cmds.menuItem("Reset Resolution",
                      command=interactive.reset_resolution)

    # Allow time for uninstallation to finish.
    # We use Maya's executeDeferred instead of QTimer.singleShot
    # so that it only gets called after Maya UI has initialized too.
    # This is crucial with Maya 2020+ which initializes without UI
    # first as a QCoreApplication
    maya.utils.executeDeferred(deferred)


def launch_workfiles_app(*args):
    workfiles.show(
        os.path.join(
            cmds.workspace(query=True, rootDirectory=True),
            cmds.workspace(fileRuleEntry="scene")
        ),
        parent=self._parent
    )


def reload_pipeline(*args):
    """Attempt to reload pipeline at run-time.

    CAUTION: This is primarily for development and debugging purposes.

    """

    api.uninstall()

    for module in ("avalon.io",
                   "avalon.lib",
                   "avalon.pipeline",
                   "avalon.maya.commands",
                   "avalon.maya.interactive",
                   "avalon.maya.pipeline",
                   "avalon.maya.lib",
                   "avalon.tools.creator.app",

                   # NOTE(marcus): These have circular depenendencies
                   #               that is preventing reloadability
                   # "avalon.tools.loader.delegates",
                   # "avalon.tools.loader.model",
                   # "avalon.tools.loader.widgets",
                   # "avalon.tools.loader.app",
                   # "avalon.tools.sceneinventory.model",
                   # "avalon.tools.sceneinventory.proxy",
                   # "avalon.tools.sceneinventory.app",
                   # "avalon.tools.projectmanager.dialogs",
                   # "avalon.tools.projectmanager.lib",
                   # "avalon.tools.projectmanager.model",
                   # "avalon.tools.projectmanager.style",
                   # "avalon.tools.projectmanager.widget",
                   # "avalon.tools.projectmanager.app",

                   "avalon.api",
                   "avalon.tools",
                   "avalon.maya"):
        module = importlib.import_module(module)
        reload(module)

    get_main_window()

    import avalon.maya
    api.install(avalon.maya)


def _uninstall_menu():

    # In Maya 2020+ don't use the QApplication.instance()
    # during startup (userSetup.py) as it will return a
    # QtCore.QCoreApplication instance which does not have
    # the allWidgets method. As such, we call the staticmethod.
    all_widgets = QtWidgets.QApplication.allWidgets()

    widgets = dict((w.objectName(), w) for w in all_widgets)
    menu = widgets.get(self._menu)

    if menu:
        menu.deleteLater()
        del(menu)


def _update_menu_task_label():
    """Update the task label in Avalon menu to current session"""

    if IS_HEADLESS:
        return

    object_name = "{}|currentContext".format(self._menu)
    if not cmds.menuItem(object_name, query=True, exists=True):
        logger.warning("Can't find menuItem: {}".format(object_name))
        return

    label = "{}, {}".format(api.Session["AVALON_ASSET"],
                            api.Session["AVALON_TASK"])
    cmds.menuItem(object_name, edit=True, label=label)


def lock():
    """Lock scene

    Add an invisible node to your Maya scene with the name of the
    current file, indicating that this file is "locked" and cannot
    be modified any further.

    """

    if not cmds.objExists("lock"):
        with lib.maintained_selection():
            cmds.createNode("objectSet", name="lock")
            cmds.addAttr("lock", ln="basename", dataType="string")

            # Permanently hide from outliner
            cmds.setAttr("lock.verticesOnlySet", True)

    fname = cmds.file(query=True, sceneName=True)
    basename = os.path.basename(fname)
    cmds.setAttr("lock.basename", basename, type="string")


def unlock():
    """Permanently unlock a locked scene

    Doesn't throw an error if scene is already unlocked.

    """

    try:
        cmds.delete("lock")
    except ValueError:
        pass


def is_locked():
    """Query whether current scene is locked"""
    fname = cmds.file(query=True, sceneName=True)
    basename = os.path.basename(fname)

    if self._ignore_lock:
        return False

    try:
        return cmds.getAttr("lock.basename") == basename
    except ValueError:
        return False


@contextlib.contextmanager
def lock_ignored():
    """Context manager for temporarily ignoring the lock of a scene

    The purpose of this function is to enable locking a scene and
    saving it with the lock still in place.

    Example:
        >>> with lock_ignored():
        ...   pass  # Do things without lock

    """

    self._ignore_lock = True

    try:
        yield
    finally:
        self._ignore_lock = False


def containerise(name,
                 namespace,
                 nodes,
                 context,
                 loader=None,
                 suffix="CON"):
    """Bundle `nodes` into an assembly and imprint it with metadata

    Containerisation enables a tracking of version, author and origin
    for loaded assets.

    Arguments:
        name (str): Name of resulting assembly
        namespace (str): Namespace under which to host container
        nodes (list): Long names of nodes to containerise
        context (dict): Asset information
        loader (str, optional): Name of loader used to produce this container.
        suffix (str, optional): Suffix of container, defaults to `_CON`.

    Returns:
        container (str): Name of container assembly

    """
    container = cmds.sets(nodes, name="%s_%s_%s" % (namespace, name, suffix))

    data = [
        ("schema", "avalon-core:container-2.0"),
        ("id", AVALON_CONTAINER_ID),
        ("name", name),
        ("namespace", namespace),
        ("loader", str(loader)),
        ("representation", context["representation"]["_id"]),
    ]

    for key, value in data:
        if not value:
            continue

        if isinstance(value, (int, float)):
            cmds.addAttr(container, longName=key, attributeType="short")
            cmds.setAttr(container + "." + key, value)

        else:
            cmds.addAttr(container, longName=key, dataType="string")
            cmds.setAttr(container + "." + key, value, type="string")

    main_container = cmds.ls(AVALON_CONTAINERS, type="objectSet")
    if not main_container:
        main_container = cmds.sets(empty=True, name=AVALON_CONTAINERS)

        # Implement #399: Maya 2019+ hide AVALON_CONTAINERS on creation..
        if cmds.attributeQuery("hiddenInOutliner",
                               node=main_container,
                               exists=True):
            cmds.setAttr(main_container + ".hiddenInOutliner", True)
    else:
        main_container = main_container[0]

    cmds.sets(container, addElement=main_container)

    # Implement #399: Maya 2019+ hide containers in outliner
    if cmds.attributeQuery("hiddenInOutliner",
                           node=container,
                           exists=True):
        cmds.setAttr(container + ".hiddenInOutliner", True)

    return container


def parse_container(container):
    """Return the container node's full container data.

    Args:
        container (str): A container node name.

    Returns:
        dict: The container schema data for this container node.

    """
    data = lib.read(container)

    # Backwards compatibility pre-schemas for containers
    data["schema"] = data.get("schema", "avalon-core:container-1.0")

    # Append transient data
    data["objectName"] = container

    return data


def _ls():
    """Yields Avalon container node names.

    Used by `ls()` to retrieve the nodes and then query the full container's
    data.

    Yields:
        str: Avalon container node name (objectSet)

    """

    def _maya_iterate(iterator):
        """Helper to iterate a maya iterator"""
        while not iterator.isDone():
            yield iterator.thisNode()
            iterator.next()

    ids = {AVALON_CONTAINER_ID,
           # Backwards compatibility
           "pyblish.mindbender.container"}

    # Iterate over all 'set' nodes in the scene to detect whether
    # they have the avalon container ".id" attribute.
    fn_dep = om.MFnDependencyNode()
    iterator = om.MItDependencyNodes(om.MFn.kSet)
    for mobject in _maya_iterate(iterator):
        if mobject.apiTypeStr != "kSet":
            # Only match by exact type
            continue

        fn_dep.setObject(mobject)
        if not fn_dep.hasAttribute("id"):
            continue

        plug = fn_dep.findPlug("id", True)
        value = plug.asString()
        if value in ids:
            yield fn_dep.name()


def ls():
    """Yields containers from active Maya scene

    This is the host-equivalent of api.ls(), but instead of listing
    assets on disk, it lists assets already loaded in Maya; once loaded
    they are called 'containers'

    Yields:
        dict: container

    """
    container_names = _ls()

    has_metadata_collector = False
    config_host = find_submodule(api.registered_config(), "maya")
    if hasattr(config_host, "collect_container_metadata"):
        has_metadata_collector = True

    for container in sorted(container_names):
        data = parse_container(container)

        # Collect custom data if attribute is present
        if has_metadata_collector:
            metadata = config_host.collect_container_metadata(container)
            data.update(metadata)

        yield data


def update_hierarchy(containers):
    """Hierarchical container support

    This is the function to support Scene Inventory to draw hierarchical
    view for containers.

    We need both parent and children to visualize the graph.

    """
    container_names = set(_ls())  # lookup set

    for container in containers:
        # Find parent
        parent = cmds.listSets(object=container["objectName"]) or []
        for node in parent:
            if node in container_names:
                container["parent"] = node
                break

        # List children
        children = cmds.ls(cmds.sets(container["objectName"], query=True),
                           type="objectSet")
        container["children"] = [child for child in children
                                 if child in container_names]

        yield container


class Creator(api.Creator):
    def process(self):
        nodes = list()

        with lib.undo_chunk():
            if (self.options or {}).get("useSelection"):
                nodes = cmds.ls(selection=True)

            instance = cmds.sets(nodes, name=self.name)
            lib.imprint(instance, self.data)

        return instance


class Loader(api.Loader):
    hosts = ["maya"]

    def __init__(self, context):
        super(Loader, self).__init__(context)
        self.fname = self.fname.replace(
            api.registered_root(), "$AVALON_PROJECTS"
        )


def publish():
    """Shorthand to publish from within host"""
    import pyblish.util
    return pyblish.util.publish()


def _register_callbacks():
    for handler, event in self._events.copy().items():
        if event is None:
            continue

        try:
            OpenMaya.MMessage.removeCallback(event)
            self._events[handler] = None
        except RuntimeError as e:
            logger.info(e)

    self._events[_on_scene_save] = OpenMaya.MSceneMessage.addCallback(
        OpenMaya.MSceneMessage.kBeforeSave, _on_scene_save
    )

    self._events[_before_scene_save] = OpenMaya.MSceneMessage.addCheckCallback(
        OpenMaya.MSceneMessage.kBeforeSaveCheck, _before_scene_save
    )

    self._events[_on_scene_new] = OpenMaya.MSceneMessage.addCallback(
        OpenMaya.MSceneMessage.kAfterNew, _on_scene_new
    )

    self._events[_on_maya_initialized] = OpenMaya.MSceneMessage.addCallback(
        OpenMaya.MSceneMessage.kMayaInitialized, _on_maya_initialized
    )

    self._events[_on_scene_open] = OpenMaya.MSceneMessage.addCallback(
        OpenMaya.MSceneMessage.kAfterOpen, _on_scene_open
    )

    logger.info("Installed event handler _on_scene_save..")
    logger.info("Installed event handler _before_scene_save..")
    logger.info("Installed event handler _on_scene_new..")
    logger.info("Installed event handler _on_maya_initialized..")
    logger.info("Installed event handler _on_scene_open..")


def _register_events():

    api.on("taskChanged", _on_task_changed)

    logger.info("Installed event callback for 'taskChanged'..")


def _on_maya_initialized(*args):
    api.emit("init", args)

    if cmds.about(batch=True):
        logger.warning("Running batch mode ...")
        return

    # Keep reference to the main Window, once a main window exists.
    get_main_window()


def _on_scene_new(*args):
    api.emit("new", args)


def _on_scene_save(*args):
    api.emit("save", args)


def _on_scene_open(*args):
    api.emit("open", args)


def _before_scene_save(return_code, client_data):

    # Default to allowing the action. Registered
    # callbacks can optionally set this to False
    # in order to block the operation.
    OpenMaya.MScriptUtil.setBool(return_code, True)

    api.emit("before_save", [return_code, client_data])


def _on_task_changed(*args):

    _update_menu_task_label()

    workdir = api.Session["AVALON_WORKDIR"]
    if os.path.exists(workdir):
        logger.info("Updating Maya workspace for task change to %s", workdir)

        _set_project()

        # Set Maya fileDialog's start-dir to /scenes
        frule_scene = cmds.workspace(fileRuleEntry="scene")
        cmds.optionVar(stringValue=("browserLocationmayaBinaryscene",
                                    workdir + "/" + frule_scene))

    else:
        logger.warning("Can't set project for new context because "
                       "path does not exist: %s", workdir)<|MERGE_RESOLUTION|>--- conflicted
+++ resolved
@@ -110,13 +110,7 @@
         creator,
         loader,
         publish,
-<<<<<<< HEAD
-        sceneinventory,
-        libraryloader,
-        contextmanager
-=======
         sceneinventory
->>>>>>> dd5aca62
     )
 
     from . import interactive

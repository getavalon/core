
# Run Maya test
docker run \
<<<<<<< HEAD
	--rm \
	-v /$(pwd):/workspace \
	--link avalon-mongo:mongo \
    -e COVERALLS_REPO_TOKEN \
    -e TRAVIS_JOB_ID \
	-e AVALON_SILENT \
	-e AVALON_MONGO=mongodb://mongo:27017 \
	avalon/core

docker run \
	--rm \
	-v /$(pwd):/workspace \
	--link avalon-mongo:mongo \
	-e AVALON_SILENT \
	-e AVALON_MONGO=mongodb://mongo:27017 \
	avalon/cgwire
=======
  --rm \
  --volume $(pwd):/workspace \
  --link avalon-mongo:mongo \
  --env AVALON_SILENT \
  --env AVALON_MONGO=mongodb://mongo:27017 \
  avalon/core:maya
# Rename coverage data file and will be combined later
mv .coverage .coverage.maya

# docker run other DCC tools..
>>>>>>> 4185fbe5
<|MERGE_RESOLUTION|>--- conflicted
+++ resolved
@@ -1,16 +1,16 @@
-
 # Run Maya test
 docker run \
-<<<<<<< HEAD
-	--rm \
-	-v /$(pwd):/workspace \
-	--link avalon-mongo:mongo \
-    -e COVERALLS_REPO_TOKEN \
-    -e TRAVIS_JOB_ID \
-	-e AVALON_SILENT \
-	-e AVALON_MONGO=mongodb://mongo:27017 \
-	avalon/core
+  --rm \
+  --volume $(pwd):/workspace \
+  --link avalon-mongo:mongo \
+  --env AVALON_SILENT \
+  --env AVALON_MONGO=mongodb://mongo:27017 \
+  avalon/core:maya
 
+# Rename coverage data file and will be combined later
+mv .coverage .coverage.maya
+
+# Run CGWire test.
 docker run \
 	--rm \
 	-v /$(pwd):/workspace \
@@ -18,15 +18,6 @@
 	-e AVALON_SILENT \
 	-e AVALON_MONGO=mongodb://mongo:27017 \
 	avalon/cgwire
-=======
-  --rm \
-  --volume $(pwd):/workspace \
-  --link avalon-mongo:mongo \
-  --env AVALON_SILENT \
-  --env AVALON_MONGO=mongodb://mongo:27017 \
-  avalon/core:maya
+
 # Rename coverage data file and will be combined later
-mv .coverage .coverage.maya
-
-# docker run other DCC tools..
->>>>>>> 4185fbe5
+mv .coverage .coverage.cgwire
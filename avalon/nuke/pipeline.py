--- conflicted
+++ resolved
@@ -1,16 +1,4 @@
 import os
-<<<<<<< HEAD
-import logging
-import contextlib
-import importlib
-from collections import OrderedDict
-from pyblish import api as pyblish
-from ..pipeline import AVALON_CONTAINER_ID
-from .. import api, io, schema
-from . import lib
-import nuke
-
-=======
 import importlib
 import contextlib
 import logging
@@ -20,10 +8,9 @@
 from pyblish import api as pyblish
 
 from . import lib
-from .. import api, io
+from .. import api, io, schema
 from ..vendor import toml
 from ..pipeline import AVALON_CONTAINER_ID
->>>>>>> 54af4a61
 
 log = logging.getLogger(__name__)
 
@@ -137,15 +124,10 @@
 
     # Store the node's name
     container["objectName"] = node["name"].value()
-
-<<<<<<< HEAD
     # Store reference to the node object
     container["_node"] = node
 
     return container
-=======
-    return data
->>>>>>> 54af4a61
 
 
 def update_container(node, keys=dict()):

[flake8]
<<<<<<< HEAD
ignore = BLK100
exclude = vendor
=======

# BLK100: Black would make changes
#   W503: line break before binary operator
ignore = BLK100,W503

exclude =
    vendor,
    style,
>>>>>>> 4185fbe5
<|MERGE_RESOLUTION|>--- conflicted
+++ resolved
@@ -1,8 +1,4 @@
 [flake8]
-<<<<<<< HEAD
-ignore = BLK100
-exclude = vendor
-=======
 
 # BLK100: Black would make changes
 #   W503: line break before binary operator
@@ -10,5 +6,4 @@
 
 exclude =
     vendor,
-    style,
->>>>>>> 4185fbe5
+    style,
--- conflicted
+++ resolved
@@ -26,13 +26,8 @@
     self._client = pymongo.MongoClient(
         self._uri, serverSelectionTimeoutMS=self._timeout)
 
-<<<<<<< HEAD
-    # Backwards compatibility
-    if "mindbender" in self._client.database_names():
-=======
     # Backwards compatibility with Avalon before it was Avalon
     if self._client["mindbender"].collection_names():
->>>>>>> 226461e8
         self._database = self._client["mindbender"]
     else:
         self._database = self._client["avalon"]

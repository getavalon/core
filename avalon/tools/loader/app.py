import sys
import time

from ...vendor.Qt import QtWidgets, QtCore
from ... import api, io, style

from ..models import AssetModel
from ..widgets import AssetWidget
from .. import lib

from .widgets import SubsetWidget, VersionWidget, FamilyListWidget

module = sys.modules[__name__]
module.window = None

# Custom roles
DocumentRole = AssetModel.DocumentRole


class Window(QtWidgets.QDialog):
    """Asset loader interface"""

    def __init__(self, parent=None):
        super(Window, self).__init__(parent)
        self.setWindowTitle(
            "Asset Loader 2.1 - %s/%s" % (
                api.registered_root().replace("\\", "/"),
                api.Session.get("AVALON_PROJECT")
            )
        )

        # Enable minimize and maximize for app
        self.setWindowFlags(QtCore.Qt.Window)
        self.setFocusPolicy(QtCore.Qt.StrongFocus)

        body = QtWidgets.QWidget()
        footer = QtWidgets.QWidget()
        footer.setFixedHeight(20)

        container = QtWidgets.QWidget()

        assets = AssetWidget()
        families = FamilyListWidget()
        subsets = SubsetWidget()
        version = VersionWidget()

        # Create splitter to show / hide family filters
        asset_filter_splitter = QtWidgets.QSplitter()
        asset_filter_splitter.setOrientation(QtCore.Qt.Vertical)
        asset_filter_splitter.addWidget(assets)
        asset_filter_splitter.addWidget(families)
        asset_filter_splitter.setStretchFactor(0, 65)
        asset_filter_splitter.setStretchFactor(1, 35)

        container_layout = QtWidgets.QHBoxLayout(container)
        container_layout.setContentsMargins(0, 0, 0, 0)
        split = QtWidgets.QSplitter()
        split.addWidget(asset_filter_splitter)
        split.addWidget(subsets)
        split.addWidget(version)
        split.setSizes([180, 950, 200])

        container_layout.addWidget(split)

        body_layout = QtWidgets.QHBoxLayout(body)
        body_layout.addWidget(container)
        body_layout.setContentsMargins(0, 0, 0, 0)

        message = QtWidgets.QLabel()
        message.hide()

        footer_layout = QtWidgets.QVBoxLayout(footer)
        footer_layout.addWidget(message)
        footer_layout.setContentsMargins(0, 0, 0, 0)

        layout = QtWidgets.QVBoxLayout(self)
        layout.addWidget(body)
        layout.addWidget(footer)

        self.data = {
            "widgets": {"families": families},
            "model": {
                "assets": assets,
                "subsets": subsets,
                "version": version,
            },
            "label": {
                "message": message,
            },
            "state": {
                "template": None,
                "locations": list(),
                "context": {
                    "root": None,
                    "project": None,
                    "asset": None,
                    "assetId": None,
                    "silo": None,
                    "subset": None,
                    "version": None,
                    "representation": None,
                },
            }
        }

        families.active_changed.connect(subsets.set_family_filters)
        assets.selection_changed.connect(self.on_assetschanged)
        subsets.active_changed.connect(self.on_subsetschanged)
        subsets.version_changed.connect(self.on_versionschanged)

        # Defaults
        self.resize(1330, 700)

    # -------------------------------
    # Delay calling blocking methods
    # -------------------------------

    def refresh(self):
        self.echo("Fetching results..")
        lib.schedule(self._refresh, 50, channel="mongo")

    def on_assetschanged(self, *args):
        self.echo("Fetching asset..")
        lib.schedule(self._assetschanged, 50, channel="mongo")

    def on_subsetschanged(self, *args):
        self.echo("Fetching subset..")
        lib.schedule(self._versionschanged, 50, channel="mongo")

    def on_versionschanged(self, *args):
        self.echo("Fetching version..")
        lib.schedule(self._versionschanged, 150, channel="mongo")

    def set_context(self, context, refresh=True):
        self.echo("Setting context: {}".format(context))
        lib.schedule(lambda: self._set_context(context, refresh=refresh),
                     50, channel="mongo")

    # ------------------------------

    def _refresh(self):
        """Load assets from database"""

        # Ensure a project is loaded
        project = io.find_one({"type": "project"})
        assert project, "This is a bug"

        assets_model = self.data["model"]["assets"]
        assets_model.refresh()
        assets_model.setFocus()

        families = self.data["widgets"]["families"]
        families.refresh()

        # Update state
        state = self.data["state"]
        state["template"] = project["config"]["template"]["publish"]
        state["context"]["root"] = api.registered_root()
        state["context"]["project"] = project["name"]

    def _assetschanged(self):
        """Selected assets have changed"""

        assets_model = self.data["model"]["assets"]
        subsets_widget = self.data["model"]["subsets"]
        subsets_model = subsets_widget.model

        t1 = time.time()

        asset_item = assets_model.get_active_asset()
        if asset_item is None:
            document_id = None
            document_name = None
            document_silo = None
        elif asset_item["type"] == "silo":
            document_id = None
            document_name = None
            document_silo = asset_item["name"]
        else:
            document = asset_item["_document"]
            document_id = document["_id"]
            document_name = document["name"]
            document_silo = document.get("silo")

        # Start loading
        subsets_widget.set_loading_state(loading=bool(document_name),
                                         empty=True)

        def on_refreshed(has_item):
            empty = not has_item
            subsets_widget.set_loading_state(loading=False, empty=empty)
            subsets_model.refreshed.disconnect()
            self.echo("Duration: %.3fs" % (time.time() - t1))

        subsets_model.refreshed.connect(on_refreshed)
        subsets_model.set_asset(document_id)

        # Clear the version information on asset change
        self.data["model"]["version"].set_version(None)

        self.data["state"]["context"]["asset"] = document_name
        self.data["state"]["context"]["assetId"] = document_id
        self.data["state"]["context"]["silo"] = document_silo

    def _versionschanged(self):

        subsets = self.data["model"]["subsets"]
        selection = subsets.view.selectionModel()

        # Active must be in the selected rows otherwise we
        # assume it's not actually an "active" current index.
        version = None
        active = selection.currentIndex()
        if active:
            rows = selection.selectedRows(column=active.column())
            if active in rows:
                node = active.data(subsets.model.ItemRole)
                if node is not None and not node.get("isGroup"):
                    version = node["version_document"]["_id"]

        self.data["model"]["version"].set_version(version)

    def _set_context(self, context, refresh=True):
        """Set the selection in the interface using a context.

        The context must contain `silo` and `asset` data by name.

        Note: Prior to setting context ensure `refresh` is triggered so that
              the "silos" are listed correctly, aside from that setting the
              context will force a refresh further down because it changes
              the active silo and asset.

        Args:
            context (dict): The context to apply.

        Returns:
            None

        """

        asset = context.get("asset", None)
        if asset is None:
            return

        if refresh:
            # Workaround:
            # Force a direct (non-scheduled) refresh prior to setting the
            # asset widget's silo and asset selection to ensure it's correctly
            # displaying the silo tabs. Calling `window.refresh()` and directly
            # `window.set_context()` the `set_context()` seems to override the
            # scheduled refresh and the silo tabs are not shown.
            self._refresh()

        asset_widget = self.data["model"]["assets"]
        asset_widget.select_assets(asset)

    def echo(self, message):
        widget = self.data["label"]["message"]
        widget.setText(str(message))
        widget.show()
        print(message)

        lib.schedule(widget.hide, 5000, channel="message")

    def closeEvent(self, event):
        # Kill on holding SHIFT
        modifiers = QtWidgets.QApplication.queryKeyboardModifiers()
        shift_pressed = QtCore.Qt.ShiftModifier & modifiers

        if shift_pressed:
            print("Force quitted..")
            self.setAttribute(QtCore.Qt.WA_DeleteOnClose)

        print("Good bye")
        return super(Window, self).closeEvent(event)

    def keyPressEvent(self, event):
        modifiers = event.modifiers()
        ctrl_pressed = QtCore.Qt.ControlModifier & modifiers

        # Grouping subsets on pressing Ctrl + G
        if (ctrl_pressed and event.key() == QtCore.Qt.Key_G and
                not event.isAutoRepeat()):
            self.show_grouping_dialog()
            return

        super(Window, self).keyPressEvent(event)
        event.setAccepted(True)  # Avoid interfering other widgets

    def show_grouping_dialog(self):
        subsets = self.data["model"]["subsets"]
        if not subsets.is_groupable():
            self.echo("Grouping not enabled.")
            return

        selected = subsets.selected_subsets()
        if not selected:
            self.echo("No selected subset.")
            return

        dialog = SubsetGroupingDialog(items=selected, parent=self)
        dialog.grouped.connect(self._assetschanged)
        dialog.show()


class SubsetGroupingDialog(QtWidgets.QDialog):

    grouped = QtCore.Signal()

    def __init__(self, items, parent=None):
        super(SubsetGroupingDialog, self).__init__(parent=parent)
        self.setWindowTitle("Grouping Subsets")
        self.setMinimumWidth(250)
        self.setModal(True)

        self.items = items
        self.subsets = parent.data["model"]["subsets"]
        self.asset_id = parent.data["state"]["context"]["assetId"]

        name = QtWidgets.QLineEdit()
        name.setPlaceholderText("Remain blank to ungroup..")

        # Menu for pre-defined subset groups
        name_button = QtWidgets.QPushButton()
        name_button.setFixedWidth(18)
        name_button.setFixedHeight(20)
        name_menu = QtWidgets.QMenu(name_button)
        name_button.setMenu(name_menu)

        name_layout = QtWidgets.QHBoxLayout()
        name_layout.addWidget(name)
        name_layout.addWidget(name_button)
        name_layout.setContentsMargins(0, 0, 0, 0)

        group_btn = QtWidgets.QPushButton("Apply")

        layout = QtWidgets.QVBoxLayout(self)
        layout.addWidget(QtWidgets.QLabel("Group Name"))
        layout.addLayout(name_layout)
        layout.addWidget(group_btn)

        group_btn.clicked.connect(self.on_group)
        group_btn.setAutoDefault(True)
        group_btn.setDefault(True)

        self.name = name
        self.name_menu = name_menu

        self._build_menu()

    def _build_menu(self):
        menu = self.name_menu
        button = menu.parent()
        # Get and destroy the action group
        group = button.findChild(QtWidgets.QActionGroup)
        if group:
            group.deleteLater()

        active_groups = lib.get_active_group_config(self.asset_id,
                                                    include_predefined=True)
        # Build new action group
        group = QtWidgets.QActionGroup(button)
        for data in sorted(active_groups, key=lambda x: x["order"]):
            name = data["name"]
            icon = data["icon"]

            action = group.addAction(name)
            action.setIcon(icon)
            menu.addAction(action)

        group.triggered.connect(self._on_action_clicked)
        button.setEnabled(not menu.isEmpty())

    def _on_action_clicked(self, action):
        self.name.setText(action.text())

    def on_group(self):
        name = self.name.text().strip()
        self.subsets.group_subsets(name, self.asset_id, self.items)

        with lib.preserve_selection(tree_view=self.subsets.view,
                                    current_index=False):
            self.grouped.emit()
            self.close()


def show(debug=False, parent=None, use_context=False):
    """Display Loader GUI

    Arguments:
        debug (bool, optional): Run loader in debug-mode, defaults to False
        parent (QtCore.QObject, optional): The Qt object to parent to.
        use_context (bool): Whether to apply the current context upon launch

    """

<<<<<<< HEAD
    try:
        module.window.close()
        del module.window
    except (RuntimeError, AttributeError):
        pass
=======
    # Remember window
    if module.window is not None:
        try:
            module.window.show()

            # If the window is minimized then unminimize it.
            if module.window.windowState() & QtCore.Qt.WindowMinimized:
                module.window.setWindowState(QtCore.Qt.WindowActive)

            # Raise and activate the window
            module.window.raise_()             # for MacOS
            module.window.activateWindow()     # for Windows
            module.window.refresh()
            return
        except RuntimeError as exc:
            if not str(exc).rstrip().endswith("already deleted."):
                raise

            # Garbage collected
            module.window = None

    if debug:
        import traceback
        sys.excepthook = lambda typ, val, tb: traceback.print_last()
>>>>>>> 4f6c8975

    with lib.application():

        # TODO: Global state, remove these
        lib.refresh_family_config_cache()
        lib.refresh_group_config_cache()

        window = Window(parent)
        window.show()
        window.setStyleSheet(style.load_stylesheet())

        if use_context:
            context = {"asset": api.Session["AVALON_ASSET"]}
            window.set_context(context, refresh=True)
        else:
            window.refresh()

        module.window = window

        # Pull window to the front.
        module.window.raise_()
        module.window.activateWindow()


def cli(args):

    import argparse

    parser = argparse.ArgumentParser()
    parser.add_argument("project")

    args = parser.parse_args(args)
    project = args.project

    print("Entering Project: %s" % project)

    io.install()

    # Store settings
    api.Session["AVALON_PROJECT"] = project

    from avalon import pipeline

    # Find the set config
    _config = pipeline.find_config()
    if hasattr(_config, "install"):
        _config.install()
    else:
        print("Config `%s` has no function `install`" %
              _config.__name__)

    show()<|MERGE_RESOLUTION|>--- conflicted
+++ resolved
@@ -394,38 +394,11 @@
 
     """
 
-<<<<<<< HEAD
     try:
         module.window.close()
         del module.window
     except (RuntimeError, AttributeError):
         pass
-=======
-    # Remember window
-    if module.window is not None:
-        try:
-            module.window.show()
-
-            # If the window is minimized then unminimize it.
-            if module.window.windowState() & QtCore.Qt.WindowMinimized:
-                module.window.setWindowState(QtCore.Qt.WindowActive)
-
-            # Raise and activate the window
-            module.window.raise_()             # for MacOS
-            module.window.activateWindow()     # for Windows
-            module.window.refresh()
-            return
-        except RuntimeError as exc:
-            if not str(exc).rstrip().endswith("already deleted."):
-                raise
-
-            # Garbage collected
-            module.window = None
-
-    if debug:
-        import traceback
-        sys.excepthook = lambda typ, val, tb: traceback.print_last()
->>>>>>> 4f6c8975
 
     with lib.application():
 

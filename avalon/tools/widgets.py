import logging

from . import lib

from .models import AssetModel, RecursiveSortFilterProxyModel
<<<<<<< HEAD
from .views import AssetsView
from .loader.delegates import AssetDelegate
from ..vendor import qtawesome
=======
from .views import DeselectableTreeView
from ..vendor import qtawesome, qargparse
>>>>>>> add240f6
from ..vendor.Qt import QtWidgets, QtCore, QtGui

from .. import style
from .. import io

log = logging.getLogger(__name__)


class AssetWidget(QtWidgets.QWidget):
    """A Widget to display a tree of assets with filter

    To list the assets of the active project:
        >>> # widget = AssetWidget()
        >>> # widget.refresh()
        >>> # widget.show()

    """

    assets_refreshed = QtCore.Signal()   # on model refresh
    selection_changed = QtCore.Signal()  # on view selection change
    current_changed = QtCore.Signal()    # on view current index change

    def __init__(self, multiselection=False, parent=None):
        super(AssetWidget, self).__init__(parent=parent)
        self.setContentsMargins(0, 0, 0, 0)

        layout = QtWidgets.QVBoxLayout(self)
        layout.setContentsMargins(0, 0, 0, 0)
        layout.setSpacing(4)

        # Tree View
        model = AssetModel(self)
        proxy = RecursiveSortFilterProxyModel()
        proxy.setSourceModel(model)
        proxy.setFilterCaseSensitivity(QtCore.Qt.CaseInsensitive)

        view = AssetsView()
        view.setModel(proxy)
        if multiselection:
            asset_delegate = AssetDelegate()
            view.setSelectionMode(view.ExtendedSelection)
            view.setItemDelegate(asset_delegate)

        # Header
        header = QtWidgets.QHBoxLayout()

        icon = qtawesome.icon("fa.refresh", color=style.colors.light)
        refresh = QtWidgets.QPushButton(icon, "")
        refresh.setToolTip("Refresh items")

        filter = QtWidgets.QLineEdit()
        filter.textChanged.connect(proxy.setFilterFixedString)
        filter.setPlaceholderText("Filter assets..")

        header.addWidget(filter)
        header.addWidget(refresh)

        # Layout
        layout.addLayout(header)
        layout.addWidget(view)

        # Signals/Slots
        selection = view.selectionModel()
        selection.selectionChanged.connect(self.selection_changed)
        selection.currentChanged.connect(self.current_changed)
        refresh.clicked.connect(self.refresh)

        self.refreshButton = refresh
        self.model = model
        self.proxy = proxy
        self.view = view

    def _refresh_model(self):
        with lib.preserve_states(
            self.view, column=0, role=self.model.ObjectIdRole
        ):
            self.model.refresh()

        self.assets_refreshed.emit()

    def refresh(self):
        self._refresh_model()

    def get_active_asset(self):
        """Return the asset id the current asset."""
        current = self.view.currentIndex()
        return current.data(self.model.ItemRole)

    def get_active_index(self):
        return self.view.currentIndex()

    def get_selected_assets(self):
        """Return the documents of selected assets."""
        selection = self.view.selectionModel()
        rows = selection.selectedRows()
        assets = [row.data(self.model.DocumentRole) for row in rows]

        # NOTE: skip None object assumed they are silo (backwards comp.)
        return [asset for asset in assets if asset]

    def select_assets(self, assets, expand=True, key="name"):
        """Select assets by item key.

        Args:
            assets (list): List of asset values that can be found under
                specified `key`
            expand (bool): Whether to also expand to the asset in the view
            key (string): Key that specifies where to look for `assets` values

        Returns:
            None

        Default `key` is "name" in that case `assets` should contain single
        asset name or list of asset names. (It is good idea to use "_id" key
        instead of name in that case `assets` must contain `ObjectId` object/s)
        It is expected that each value in `assets` will be found only once.
        If the filters according to the `key` and `assets` correspond to
        the more asset, only the first found will be selected.

        """
        # TODO: Instead of individual selection optimize for many assets

        if not isinstance(assets, (tuple, list)):
            assets = [assets]

        # convert to list - tuple cant be modified
        assets = list(assets)

        # Clear selection
        selection_model = self.view.selectionModel()
        selection_model.clearSelection()

        # Select
        mode = selection_model.Select | selection_model.Rows
        for index in lib.iter_model_rows(
            self.proxy, column=0, include_root=False
        ):
            # stop iteration if there are no assets to process
            if not assets:
                break

            value = index.data(self.model.ItemRole).get(key)
            if value not in assets:
                continue

            # Remove processed asset
            assets.pop(assets.index(value))

            selection_model.select(index, mode)

            if expand:
                # Expand parent index
                self.view.expand(self.proxy.parent(index))

<<<<<<< HEAD
            # Set the currently active index
            self.view.setCurrentIndex(index)
=======
    return list(sorted(silos))


class OptionalMenu(QtWidgets.QMenu):
    """A subclass of `QtWidgets.QMenu` to work with `OptionalAction`

    This menu has reimplemented `mouseReleaseEvent`, `mouseMoveEvent` and
    `leaveEvent` to provide better action hightlighting and triggering for
    actions that were instances of `QtWidgets.QWidgetAction`.

    """

    def mouseReleaseEvent(self, event):
        """Emit option clicked signal if mouse released on it"""
        active = self.actionAt(event.pos())
        if active and active.use_option:
            option = active.widget.option
            if option.is_hovered(event.globalPos()):
                option.clicked.emit()
        super(OptionalMenu, self).mouseReleaseEvent(event)

    def mouseMoveEvent(self, event):
        """Add highlight to active action"""
        active = self.actionAt(event.pos())
        for action in self.actions():
            action.set_highlight(action is active, event.globalPos())
        super(OptionalMenu, self).mouseMoveEvent(event)

    def leaveEvent(self, event):
        """Remove highlight from all actions"""
        for action in self.actions():
            action.set_highlight(False)
        super(OptionalMenu, self).leaveEvent(event)


class OptionalAction(QtWidgets.QWidgetAction):
    """Menu action with option box

    A menu action like Maya's menu item with option box, implemented by
    subclassing `QtWidgets.QWidgetAction`.

    """

    def __init__(self, label, icon, use_option, parent):
        super(OptionalAction, self).__init__(parent)
        self.label = label
        self.icon = icon
        self.use_option = use_option
        self.option_tip = ""
        self.optioned = False

    def createWidget(self, parent):
        widget = OptionalActionWidget(self.label, parent)
        self.widget = widget

        if self.icon:
            widget.setIcon(self.icon)

        if self.use_option:
            widget.option.clicked.connect(self.on_option)
            widget.option.setToolTip(self.option_tip)
        else:
            widget.option.setVisible(False)

        return widget

    def set_option_tip(self, options):
        sep = "\n\n"
        mak = (lambda opt: opt["name"] + " :\n    " + opt["help"])
        self.option_tip = sep.join(mak(opt) for opt in options)

    def on_option(self):
        self.optioned = True

    def set_highlight(self, state, global_pos=None):
        body = self.widget.body
        option = self.widget.option

        role = QtGui.QPalette.Highlight if state else QtGui.QPalette.Window
        body.setBackgroundRole(role)
        body.setAutoFillBackground(state)

        if not self.use_option:
            return

        state = option.is_hovered(global_pos)
        role = QtGui.QPalette.Highlight if state else QtGui.QPalette.Window
        option.setBackgroundRole(role)
        option.setAutoFillBackground(state)


class OptionalActionWidget(QtWidgets.QWidget):
    """Main widget class for `OptionalAction`"""

    def __init__(self, label, parent=None):
        super(OptionalActionWidget, self).__init__(parent)

        body = QtWidgets.QWidget()
        body.setStyleSheet("background: transparent;")

        icon = QtWidgets.QLabel()
        label = QtWidgets.QLabel(label)
        option = OptionBox(body)

        icon.setFixedSize(24, 16)
        option.setFixedSize(30, 30)

        layout = QtWidgets.QHBoxLayout(body)
        layout.setContentsMargins(0, 0, 0, 0)
        layout.setSpacing(2)
        layout.addWidget(icon)
        layout.addWidget(label)
        layout.addSpacing(6)

        layout = QtWidgets.QHBoxLayout(self)
        layout.setContentsMargins(6, 1, 2, 1)
        layout.setSpacing(0)
        layout.addWidget(body)
        layout.addWidget(option)

        body.setMouseTracking(True)
        self.setMouseTracking(True)
        self.setFixedHeight(32)

        self.icon = icon
        self.option = option
        self.body = body

        # (NOTE) For removing ugly QLable shadow FX when highlighted in Nuke.
        #   See https://stackoverflow.com/q/52838690/4145300
        label.setStyle(QtWidgets.QStyleFactory.create("Plastique"))

    def setIcon(self, icon):
        pixmap = icon.pixmap(16, 16)
        self.icon.setPixmap(pixmap)


class OptionBox(QtWidgets.QWidget):
    """Option box widget class for `OptionalActionWidget`"""

    clicked = QtCore.Signal()

    def __init__(self, parent):
        super(OptionBox, self).__init__(parent)

        label = QtWidgets.QLabel()

        layout = QtWidgets.QHBoxLayout(self)
        layout.setContentsMargins(0, 0, 0, 0)
        layout.addSpacing(8)
        layout.addWidget(label)

        icon = qtawesome.icon("fa.sticky-note-o", color="#c6c6c6")
        pixmap = icon.pixmap(18, 18)
        label.setPixmap(pixmap)

        label.setMouseTracking(True)
        self.setMouseTracking(True)
        self.setStyleSheet("background: transparent;")

    def is_hovered(self, global_pos):
        if global_pos is None:
            return False
        pos = self.mapFromGlobal(global_pos)
        return self.rect().contains(pos)


class OptionDialog(QtWidgets.QDialog):
    """Option dialog shown by option box"""

    def __init__(self, parent=None):
        super(OptionDialog, self).__init__(parent)
        self.setModal(True)
        self._options = dict()

    def create(self, options):
        parser = qargparse.QArgumentParser(arguments=options)

        decision = QtWidgets.QWidget()
        accept = QtWidgets.QPushButton("Accept")
        cancel = QtWidgets.QPushButton("Cancel")

        layout = QtWidgets.QHBoxLayout(decision)
        layout.addWidget(accept)
        layout.addWidget(cancel)

        layout = QtWidgets.QVBoxLayout(self)
        layout.addWidget(parser)
        layout.addWidget(decision)

        accept.clicked.connect(self.accept)
        cancel.clicked.connect(self.reject)
        parser.changed.connect(self.on_changed)

    def on_changed(self, argument):
        self._options[argument["name"]] = argument.read()

    def parse(self):
        return self._options.copy()
>>>>>>> add240f6
<|MERGE_RESOLUTION|>--- conflicted
+++ resolved
@@ -3,14 +3,9 @@
 from . import lib
 
 from .models import AssetModel, RecursiveSortFilterProxyModel
-<<<<<<< HEAD
 from .views import AssetsView
 from .loader.delegates import AssetDelegate
-from ..vendor import qtawesome
-=======
-from .views import DeselectableTreeView
 from ..vendor import qtawesome, qargparse
->>>>>>> add240f6
 from ..vendor.Qt import QtWidgets, QtCore, QtGui
 
 from .. import style
@@ -165,11 +160,8 @@
                 # Expand parent index
                 self.view.expand(self.proxy.parent(index))
 
-<<<<<<< HEAD
             # Set the currently active index
             self.view.setCurrentIndex(index)
-=======
-    return list(sorted(silos))
 
 
 class OptionalMenu(QtWidgets.QMenu):
@@ -367,5 +359,4 @@
         self._options[argument["name"]] = argument.read()
 
     def parse(self):
-        return self._options.copy()
->>>>>>> add240f6
+        return self._options.copy()
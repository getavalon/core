--- conflicted
+++ resolved
@@ -603,13 +603,6 @@
 
         filter = " *".join(self.host.file_extensions())
         filter = "Work File (*{0})".format(filter)
-<<<<<<< HEAD
-        work_file = QtWidgets.QFileDialog.getOpenFileName(
-            caption="Work Files",
-            dir=self.root,
-            filter=filter
-        )[0]
-=======
         kwargs = {
             "caption": "Work Files",
             "directory": self.root,
@@ -617,7 +610,6 @@
             "filter": filter
         }
         work_file = QtWidgets.QFileDialog.getOpenFileName(**kwargs)[0]
->>>>>>> 70140a73
 
         if not work_file:
             return

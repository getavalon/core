import os
import sys
import types
import logging
import inspect
import importlib

from . import (
    io,
    lib,

    _registered_host,
    _registered_root,
    _registered_formats,
    _registered_plugins,
    _registered_plugin_paths,
)

from .vendor import six

self = sys.modules[__name__]

self.log = logging.getLogger("mindbender-core")
self._is_installed = False


def install(host):
    """Install `host` into the running Python session.

    Arguments:
        host (module): A Python module containing the Pyblish
            mindbender host-interface.

    """

    missing = list()
    for key in ("MINDBENDER_PROJECT", "MINDBENDER_ASSET"):
        if key not in os.environ:
            missing.append(key)

    assert not missing, (
        "%s missing from environment" % ", ".join(missing)
    )

    project = os.environ["MINDBENDER_PROJECT"]
    lib.logger.info("Activating %s.." % project)

    io.install()
    io.activate_project(project)

    config = find_config()

    # Optional host install function
    if hasattr(host, "install"):
        host.install(config)

    register_host(host)

    config.install()

    self._is_installed = True
    self.log.info("Successfully installed Pyblish Mindbender!")


def find_config():
    lib.logger.info("Finding configuration for project..")

    project = io.find_one({"type": "project"})
    config = project["config"].get("name")

    if not config:
        config = os.getenv("MINDBENDER_CONFIG")

    if not config:
        raise EnvironmentError("No configuration found in "
                               "the project nor environment")

    lib.logger.info("Found %s, loading.." % config)
    return importlib.import_module(config)


def uninstall():
    try:
        registered_host().uninstall()
    except AttributeError:
        pass

    deregister_host()

    io.uninstall()

    self.log.info("Successfully uninstalled Pyblish Mindbender!")


def is_installed():
    """Return state of installation

    Returns:
        True if installed, False otherwise

    """

    return self._is_installed


@lib.log
class Loader(list):
    """Load representation into host application

    Arguments:
        context (dict): mindbender-core:context-1.0
        name (str, optional): Use pre-defined name
        namespace (str, optional): Use pre-defined namespace

    """

    families = list()
    representations = list()

    def __init__(self, context):
        template = context["project"]["config"]["template"]["publish"]

        data = {
            key: value["name"]
            for key, value in context.items()
        }

        data["root"] = registered_root()
        data["silo"] = context["asset"]["silo"]

        fname = template.format(**data)

        self.fname = fname

    def process(self, name, namespace, context):
        pass

    def post_process(self, name, namespace, context):
        pass


@lib.log
class Creator(object):
    name = None
    label = None
    family = None

    def __init__(self, name, asset, options=None, data=None):
        self.name = name or self.name
        self.options = options

        # Default data
        self.data = dict({
            "id": "pyblish.mindbender.instance",
            "family": self.family,
            "asset": asset,
            "subset": name
        }, **(data or {}))

    def process(self):
        pass


def discover(superclass):
    """Find and return subclasses of `superclass`"""

    registered = _registered_plugins.get(superclass, list())
    plugins = dict()

    # Include plug-ins from registered paths
    for path in _registered_plugin_paths.get(superclass, list()):
        path = os.path.normpath(path)

        assert os.path.isdir(path), "%s is not a directory" % path

        for fname in os.listdir(path):
            abspath = os.path.join(path, fname)

            if not os.path.isfile(abspath):
                continue

            mod_name, mod_ext = os.path.splitext(fname)

            if not mod_ext == ".py":
                continue

            module = types.ModuleType(mod_name)
            module.__file__ = abspath

            try:
                with open(abspath) as f:
                    six.exec_(f.read(), module.__dict__)

                # Store reference to original module, to avoid
                # garbage collection from collecting it's global
                # imports, such as `import os`.
                sys.modules[mod_name] = module

            except Exception as err:
                print("Skipped: \"%s\" (%s)", mod_name, err)
                continue

            for plugin in plugin_from_module(superclass, module):
                if plugin.__name__ in plugins:
                    print("Duplicate plug-in found: %s", plugin)
                    continue

                plugins[plugin.__name__] = plugin

    for plugin in registered:
        if plugin.__name__ in plugins:
            print("Warning: Overwriting %s" % plugin.__name__)
        plugins[plugin.__name__] = plugin

    return sorted(plugins.values(), key=lambda Plugin: Plugin.__name__)


def plugin_from_module(superclass, module):
    """Return plug-ins from module

    Arguments:
        superclass (superclass): Superclass of subclasses to look for
        module (types.ModuleType): Imported module from which to
            parse valid Pyblish plug-ins.

    Returns:
        List of plug-ins, or empty list if none is found.

    """

    types = list()

    for name in dir(module):

        # It could be anything at this point
        obj = getattr(module, name)

        if not inspect.isclass(obj):
            continue

        if not issubclass(obj, superclass):
            continue

        types.append(obj)

    return types


def register_plugin(superclass, obj):
    if superclass not in _registered_plugins:
        _registered_plugins[superclass] = list()

    if obj not in _registered_plugins[superclass]:
        _registered_plugins[superclass].append(obj)


def register_plugin_path(superclass, path):
    if superclass not in _registered_plugin_paths:
        _registered_plugin_paths[superclass] = list()

    path = os.path.normpath(path)
    if path not in _registered_plugin_paths[superclass]:
        _registered_plugin_paths[superclass].append(path)


def registered_plugin_paths():
    # Prohibit editing in-place
    duplicate = {
        superclass: paths[:]
        for superclass, paths in _registered_plugin_paths.items()
    }

    return duplicate


def deregister_plugin(superclass, plugin):
    _registered_plugins[superclass].remove(plugin)


def deregister_plugin_path(superclass, path):
    _registered_plugin_paths[superclass].remove(path)


def register_root(path):
    """Register currently active root"""
    self.log.info("Registering root: %s" % path)
    _registered_root["_"] = path


def registered_root():
    """Return currently registered root"""
    return (
        _registered_root["_"] or
        os.getenv("MINDBENDER_ROOT") or ""
    ).replace("\\", "/")


def register_format(format):
    """Register a supported format

    A supported format is used to determine which of any available
    representations are relevant to the currently registered host.

    """

    _registered_formats.append(format)


def deregister_format(format):
    """Deregister a supported format"""
    _registered_formats.remove(format)


def register_host(host):
    """Register a new host for the current process

    A majority of this function relates to validating
    the registered host. No host may be registered unless
    it fulfils the required interface, as specified in the
    Host API documentation.

    Arguments:
        host (ModuleType): A module implementing the
            Host API interface. See the Host API
            documentation for details on what is
            required, or browse the source code.

    """

    # Required signatures for each member
    signatures = {
        "load": [
            "representation"
        ],
        "create": [
            "name",
            "family",
            "asset",
            "options",
            "data"
        ],
        "ls": [
        ],
        "update": [
            "container",
            "version"
        ],
        "remove": [
            "container"
        ],
    }

    missing = list()
    invalid = list()
    success = True

    for member in signatures:
        if not hasattr(host, member):
            missing.append(member)
            success = False

        else:
            attr = getattr(host, member)
            signature = inspect.getargspec(attr)[0]
            required_signature = signatures[member]

            assert isinstance(signature, list)
            assert isinstance(required_signature, list)

            if not all(member in signature
                       for member in required_signature):
                invalid.append({
                    "member": member,
                    "signature": ", ".join(signature),
                    "required": ", ".join(required_signature)
                })
                success = False

    if not success:
        report = list()

        if missing:
            report.append(
                "Incomplete interface for host: '%s'\n"
                "Missing: %s" % (host, ", ".join(
                    "'%s'" % member for member in missing))
            )

        if invalid:
            report.append(
                "'%s': One or more members were found, but didn't "
                "have the right argument signature." % host.__name__
            )

            for member in invalid:
                report.append(
                    "     Found: {member}({signature})".format(**member)
                )
                report.append(
                    "  Expected: {member}({required})".format(**member)
                )

        raise ValueError("\n".join(report))

    else:
        _registered_host["_"] = host


def registered_formats():
    return _registered_formats[:]


def registered_host():
    return _registered_host["_"]


def deregister_host():
    _registered_host["_"] = default_host()


def default_host():
    """A default host, in place of anything better

    This may be considered as reference for the
    interface a host must implement. It also ensures
    that the system runs, even when nothing is there
    to support it.

    """

    host = types.ModuleType("defaultHost")

    def ls():
        return list()

    def load(representation=None,
             name=None,
             namespace=None,
             post_process=None,
             preset=None):
        return None

    def create(family):
        return "instanceFromDefaultHost"

    def remove(container):
        print("Removing '%s' from defaultHost.." % container["name"])

    host.__dict__.update({
        "ls": ls,
        "load": load,
        "create": create,
        "remove": remove,
    })

    return host


def debug_host():
    """A debug host, useful to debugging features that depend on a host"""
    from pprint import pformat

    host = types.ModuleType("debugHost")

    def ls():
        containers = [
            {
                "schema": "mindbender-core:container-1.0",
                "name": "Bruce01",
                "asset": "Bruce",
                "subset": "rigDefault",
                "version": 3,
                "silo": "assets",
            },
            {
                "schema": "mindbender-core:container-1.0",
                "name": "Bruce02",
                "asset": "Bruce",
                "subset": "modelDefault",
                "version": 2,
                "silo": "assets",
            }
        ]

        for container in containers:
            yield container

    def load(representation=None,
             name=None,
             namespace=None,
             post_process=None,
             preset=None):
        sys.stdout.write(pformat({
            "representation": representation
        }) + "\n"),

        return None

<<<<<<< HEAD
    def create(asset, subset, family, options=None):
        sys.stdout.write(pformat({
            "asset": asset,
            "subset": subset,
=======
    def create(name, asset, family, options=None, data=None):
        sys.stdout.write(pformat({
>>>>>>> a8fb6d67
            "family": family,
        }))
        return "instanceFromDebugHost"

    def update(container, version=-1):
        print("Grading '{name}' from '{from_}' to '{to_}'".format(
            name=container["name"],
            from_=container["version"],
            to_=version
        ))

    def remove(container):
        print("Removing '%s' from debugHost.." % container["name"])

    host.__dict__.update({
        "ls": ls,
        "load": load,
        "create": create,
        "update": update,
        "remove": remove,
    })

    return host<|MERGE_RESOLUTION|>--- conflicted
+++ resolved
@@ -496,15 +496,8 @@
 
         return None
 
-<<<<<<< HEAD
-    def create(asset, subset, family, options=None):
-        sys.stdout.write(pformat({
-            "asset": asset,
-            "subset": subset,
-=======
     def create(name, asset, family, options=None, data=None):
         sys.stdout.write(pformat({
->>>>>>> a8fb6d67
             "family": family,
         }))
         return "instanceFromDebugHost"
